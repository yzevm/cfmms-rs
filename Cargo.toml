[package]
name = "pair_sync"
<<<<<<< HEAD
version = "0.4.0"
=======
version = "0.4.3"
>>>>>>> 769571c4
edition = "2021"
license = "MIT"
description = "A simple library to get all pairs from any supported Dex and sync reserves."
readme = "README.md"
homepage = "https://github.com/0xKitsune/pair_sync"
repository = "https://github.com/0xKitsune/pair_sync"
keywords = ["ethereum", "mev", "dex"]


[dependencies]
ethers = { version = "0.17.0", features = ["abigen", "ipc"] }
tokio = { version = "1.21.0", features = ["full"] }
futures = "0.3.24"
indicatif = "0.17.1"
thiserror = "1.0.36"
async-trait = "0.1.57"
serde_json = "1.0.85"
serde = "1.0.145"
num-bigfloat = "1.6.0"<|MERGE_RESOLUTION|>--- conflicted
+++ resolved
@@ -1,10 +1,6 @@
 [package]
 name = "pair_sync"
-<<<<<<< HEAD
-version = "0.4.0"
-=======
 version = "0.4.3"
->>>>>>> 769571c4
 edition = "2021"
 license = "MIT"
 description = "A simple library to get all pairs from any supported Dex and sync reserves."
