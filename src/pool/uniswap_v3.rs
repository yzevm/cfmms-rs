--- conflicted
+++ resolved
@@ -374,14 +374,6 @@
     // @returns { f64 } token_b_amount (swap through 1 token_a)
     //
     pub fn calculate_price(&self, base_token: H160) -> f64 {
-<<<<<<< HEAD
-        let price = BigFloat::from_u128(
-            ((self.sqrt_price.overflowing_mul(self.sqrt_price).0) >> 128).as_u128(),
-        )
-        .div(&BigFloat::from(2_u128.pow(64)))
-        .mul(&BigFloat::from(10_u128.pow(self.token_a_decimals.into())))
-        .div(&BigFloat::from(10_u128.pow(self.token_b_decimals.into())));
-=======
         let price = if self.token_b_decimals > self.token_a_decimals {
             BigFloat::from_u128(
                 ((self.sqrt_price.overflowing_mul(self.sqrt_price).0) >> 128).as_u128(),
@@ -399,7 +391,6 @@
                 10_u64.pow((self.token_a_decimals as i8 - self.token_b_decimals as i8) as u32),
             ))
         };
->>>>>>> 5c321d4f
 
         if self.token_a == base_token {
             price.to_f64()
@@ -1032,19 +1023,6 @@
     async fn test_calculate_price() {
         let rpc_endpoint = std::env::var("ETHEREUM_MAINNET_ENDPOINT")
             .expect("Could not get ETHEREUM_MAINNET_ENDPOINT");
-<<<<<<< HEAD
-        let middleware = Arc::new(Provider::<Http>::try_from(rpc_endpoint).unwrap());
-
-        let pool = UniswapV3Pool::new_from_address(
-            H160::from_str("0x88e6A0c2dDD26FEEb64F039a2c41296FcB3f5640").unwrap(),
-            middleware,
-        )
-        .await
-        .unwrap();
-
-        pool.calculate_price(pool.token_a);
-        pool.calculate_price(pool.token_b);
-=======
 
         let middleware = Arc::new(Provider::<Http>::try_from(rpc_endpoint).unwrap());
 
@@ -1069,6 +1047,5 @@
 
         assert_eq!(float_price_a, 0.0006081387089824173);
         assert_eq!(float_price_b, 1644.3616977996253);
->>>>>>> 5c321d4f
     }
 }