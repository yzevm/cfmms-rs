--- conflicted
+++ resolved
@@ -154,7 +154,6 @@
             }
         }
     }
-<<<<<<< HEAD
 
     //If univ2, there will only be one pool, if univ3 there will be multiple
     pub async fn get_all_pools_for_pair<P: 'static + JsonRpcClient>(
@@ -202,7 +201,9 @@
                 }
 
                 Ok(Some(pools))
-=======
+            }
+        }
+    }
 }
 
 pub enum DexVariant {
@@ -234,7 +235,6 @@
             DexVariant::UniswapV3 => {
                 H256::from_str("0x783cca1c0412dd0d695e784568c96da2e9c22ff989357a2e8b1d9b2b4e6b7118")
                     .unwrap()
->>>>>>> 86a34597
             }
         }
     }
